--- conflicted
+++ resolved
@@ -110,7 +110,6 @@
 
         gen_email = GenEmail.get_by(email=alias)
         if not gen_email:
-<<<<<<< HEAD
             LOG.d("alias %s not exist. Try to see if it can created on the fly", alias)
 
             # try to see if alias could be created on-the-fly
@@ -133,23 +132,6 @@
                             directory_id=directory.id,
                         )
                         db.session.commit()
-=======
-            LOG.d("alias %s not exist", alias)
-
-            # check if alias is custom-domain alias and if the custom-domain has catch-all enabled
-            alias_domain = get_email_domain_part(alias)
-            custom_domain = CustomDomain.get_by(domain=alias_domain)
-            if custom_domain and custom_domain.catch_all:
-                LOG.d("create alias %s for domain %s", alias, custom_domain)
-
-                gen_email = GenEmail.create(
-                    email=alias,
-                    user_id=custom_domain.user_id,
-                    custom_domain_id=custom_domain.id,
-                    automatic_creation=True,
-                )
-                db.session.commit()
->>>>>>> 94ecfd7b
             else:
                 # check if alias is custom-domain alias and if the custom-domain has catch-all enabled
                 alias_domain = get_email_domain_part(alias)
