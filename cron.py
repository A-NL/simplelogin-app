import argparse

import arrow

from app.config import IGNORED_EMAILS, ADMIN_EMAIL
from app.email_utils import send_email, send_trial_end_soon_email
from app.extensions import db
from app.log import LOG
from app.models import (
    Subscription,
    User,
    GenEmail,
    ForwardEmailLog,
    ForwardEmail,
    CustomDomain,
    Client,
)
from server import create_app


def notify_trial_end():
    for user in User.query.filter(User.trial_end.isnot(None)).all():
        if arrow.now().shift(days=3) > user.trial_end >= arrow.now().shift(days=2):
            LOG.d("Send trial end email to user %s", user)
            send_trial_end_soon_email(user)


def stats():
    """send admin stats everyday"""
    if not ADMIN_EMAIL:
        # nothing to do
        return

    # nb user
    q = User.query
    for ie in IGNORED_EMAILS:
        q = q.filter(~User.email.contains(ie))

    nb_user = q.count()

    LOG.d("total number user %s", nb_user)

    # nb gen emails
    q = db.session.query(GenEmail, User).filter(GenEmail.user_id == User.id)
    for ie in IGNORED_EMAILS:
        q = q.filter(~User.email.contains(ie))

    nb_gen_email = q.count()
    LOG.d("total number alias %s", nb_gen_email)

    # nb mails forwarded
    q = db.session.query(ForwardEmailLog, ForwardEmail, GenEmail, User).filter(
        ForwardEmailLog.forward_id == ForwardEmail.id,
        ForwardEmail.gen_email_id == GenEmail.id,
        GenEmail.user_id == User.id,
    )
    for ie in IGNORED_EMAILS:
        q = q.filter(~User.email.contains(ie))

    nb_forward = nb_block = nb_reply = 0
    for fel, _, _, _ in q:
        if fel.is_reply:
            nb_reply += 1
        elif fel.blocked:
            nb_block += 1
        else:
            nb_forward += 1

    LOG.d("nb forward %s, nb block %s, nb reply %s", nb_forward, nb_block, nb_reply)

    nb_premium = Subscription.query.count()
    nb_custom_domain = CustomDomain.query.count()

    nb_custom_domain_alias = GenEmail.query.filter(
        GenEmail.custom_domain_id.isnot(None)
    ).count()

    nb_disabled_alias = GenEmail.query.filter(GenEmail.enabled == False).count()

    nb_app = Client.query.count()

    today = arrow.now().format()

    send_email(
        ADMIN_EMAIL,
        subject=f"SimpleLogin Stats for {today}, {nb_user} users, {nb_gen_email} aliases, {nb_forward} forwards",
        plaintext="",
        html=f"""
Stats for {today} <br>

nb_user: {nb_user} <br>
nb_premium: {nb_premium} <br>

nb_alias: {nb_gen_email} <br>
nb_disabled_alias: {nb_disabled_alias} <br>

nb_custom_domain: {nb_custom_domain} <br>
nb_custom_domain_alias: {nb_custom_domain_alias} <br>

nb_forward: {nb_forward} <br>
nb_reply: {nb_reply} <br>
nb_block: {nb_block} <br>

nb_app: {nb_app} <br>
    """,
    )


if __name__ == "__main__":
    LOG.d("Start running cronjob")
    parser = argparse.ArgumentParser()
    parser.add_argument(
        "-j",
        "--job",
        help="Choose a cron job to run",
        type=str,
        choices=["stats", "notify_trial_end",],
    )
    args = parser.parse_args()

    app = create_app()

    with app.app_context():
        if args.job == "stats":
<<<<<<< HEAD
            LOG.d("Compute stats")
=======
            LOG.d("Compute Stats")
>>>>>>> dab0a26c
            stats()
        elif args.job == "notify_trial_end":
            LOG.d("Notify users with trial ending soon")
            notify_trial_end()<|MERGE_RESOLUTION|>--- conflicted
+++ resolved
@@ -122,11 +122,7 @@
 
     with app.app_context():
         if args.job == "stats":
-<<<<<<< HEAD
-            LOG.d("Compute stats")
-=======
             LOG.d("Compute Stats")
->>>>>>> dab0a26c
             stats()
         elif args.job == "notify_trial_end":
             LOG.d("Notify users with trial ending soon")
